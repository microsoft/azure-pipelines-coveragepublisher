using System;
using System.IO;
using System.Linq;
<<<<<<< HEAD
=======
using Microsoft.Azure.Pipelines.CoveragePublisher;
>>>>>>> dd2262a4
using Microsoft.Azure.Pipelines.CoveragePublisher.Model;
using Microsoft.Azure.Pipelines.CoveragePublisher.Parsers;
using Microsoft.VisualStudio.TestTools.UnitTesting;
using Newtonsoft.Json;

namespace CoveragePublisher.L1.Tests
{
    [TestClass]
    public class ReportGeneratorParserTests
    {
        TestTraceListener trace;

        [TestInitialize]
        public void TestInitialize()
        {
            trace = new TestTraceListener();
            TraceLogger.Instance.AddListener(trace);
        }

        [TestMethod]
        [DataRow(new string[] { "SampleCoverage/Clover.xml" }, "[{\"LineCoverageStatus\":{\"1\":0,\"4\":0},\"FilePath\":\"$PROJECT_PATH/src/errors.ts\"},{\"LineCoverageStatus\":{\"1\":0,\"3\":0,\"4\":0,\"6\":0,\"7\":0,\"9\":0,\"10\":0,\"12\":0,\"13\":0},\"FilePath\":\"$PROJECT_PATH/src/test.ts\"}]")]
        [DataRow(new string[] { "SampleCoverage/Cobertura.xml" }, "[{\"LineCoverageStatus\":{\"3\":0,\"4\":0,\"5\":0},\"FilePath\":\"C:\\\\temp\\\\test\\\\AbstractClass.java\"},{\"LineCoverageStatus\":{\"3\":0,\"4\":0,\"5\":0,\"8\":1,\"12\":1},\"FilePath\":\"C:\\\\temp\\\\test\\\\AbstractClass_SampleImpl1.java\"},{\"LineCoverageStatus\":{\"3\":0,\"4\":0,\"5\":0,\"8\":1,\"12\":1},\"FilePath\":\"C:\\\\temp\\\\test\\\\AbstractClass_SampleImpl2.java\"},{\"LineCoverageStatus\":{\"2\":0,\"4\":0,\"5\":0},\"FilePath\":\"C:\\\\temp\\\\test\\\\GenericClass.java\"},{\"LineCoverageStatus\":{\"2\":1,\"5\":0,\"7\":0,\"9\":0,\"10\":0,\"11\":0},\"FilePath\":\"C:\\\\temp\\\\test\\\\Program.java\"},{\"LineCoverageStatus\":{\"4\":0,\"7\":0,\"12\":0,\"13\":0,\"15\":0,\"17\":0,\"20\":1,\"26\":0,\"28\":1,\"30\":1,\"34\":1},\"FilePath\":\"C:\\\\temp\\\\test\\\\TestClass.java\"},{\"LineCoverageStatus\":{\"3\":1,\"5\":1,\"9\":1},\"FilePath\":\"C:\\\\temp\\\\test\\\\sub\\\\Sub.java\"}]")]
        [DataRow(new string[] { "SampleCoverage/Jacoco.xml" }, "[{\"LineCoverageStatus\":{\"3\":0,\"4\":0,\"5\":0},\"FilePath\":\"AbstractClass.java\"},{\"LineCoverageStatus\":{\"3\":0,\"4\":0,\"5\":0,\"8\":1,\"12\":1},\"FilePath\":\"AbstractClass_SampleImpl1.java\"},{\"LineCoverageStatus\":{\"3\":0,\"4\":0,\"5\":0,\"8\":1,\"12\":1},\"FilePath\":\"AbstractClass_SampleImpl2.java\"},{\"LineCoverageStatus\":{\"2\":0,\"4\":0,\"5\":0},\"FilePath\":\"GenericClass.java\"},{\"LineCoverageStatus\":{\"2\":1,\"5\":0,\"7\":0,\"9\":0,\"10\":0,\"11\":0},\"FilePath\":\"Program.java\"},{\"LineCoverageStatus\":{\"4\":0,\"7\":0,\"12\":0,\"13\":0,\"15\":0,\"17\":0,\"20\":1,\"24\":0,\"25\":0,\"26\":0,\"28\":1,\"30\":1,\"34\":1},\"FilePath\":\"TestClass.java\"},{\"LineCoverageStatus\":{\"3\":1,\"5\":1,\"9\":1},\"FilePath\":\"Sub.java\"}]")]
        [DataRow(new string[] { "SampleCoverage/Clover.xml", "SampleCoverage/Cobertura.xml", "SampleCoverage/Jacoco.xml" }, "[{\"LineCoverageStatus\":{\"1\":0,\"4\":0},\"FilePath\":\"$PROJECT_PATH/src/errors.ts\"},{\"LineCoverageStatus\":{\"1\":0,\"3\":0,\"4\":0,\"6\":0,\"7\":0,\"9\":0,\"10\":0,\"12\":0,\"13\":0},\"FilePath\":\"$PROJECT_PATH/src/test.ts\"},{\"LineCoverageStatus\":{\"3\":0,\"4\":0,\"5\":0},\"FilePath\":\"C:\\\\temp\\\\test\\\\AbstractClass.java\"},{\"LineCoverageStatus\":{\"3\":0,\"4\":0,\"5\":0,\"8\":1,\"12\":1},\"FilePath\":\"C:\\\\temp\\\\test\\\\AbstractClass_SampleImpl1.java\"},{\"LineCoverageStatus\":{\"3\":0,\"4\":0,\"5\":0,\"8\":1,\"12\":1},\"FilePath\":\"C:\\\\temp\\\\test\\\\AbstractClass_SampleImpl2.java\"},{\"LineCoverageStatus\":{\"2\":0,\"4\":0,\"5\":0},\"FilePath\":\"C:\\\\temp\\\\test\\\\GenericClass.java\"},{\"LineCoverageStatus\":{\"2\":1,\"5\":0,\"7\":0,\"9\":0,\"10\":0,\"11\":0},\"FilePath\":\"C:\\\\temp\\\\test\\\\Program.java\"},{\"LineCoverageStatus\":{\"4\":0,\"7\":0,\"12\":0,\"13\":0,\"15\":0,\"17\":0,\"20\":1,\"26\":0,\"28\":1,\"30\":1,\"34\":1},\"FilePath\":\"C:\\\\temp\\\\test\\\\TestClass.java\"},{\"LineCoverageStatus\":{\"3\":0,\"4\":0,\"5\":0},\"FilePath\":\"AbstractClass.java\"},{\"LineCoverageStatus\":{\"3\":0,\"4\":0,\"5\":0,\"8\":1,\"12\":1},\"FilePath\":\"AbstractClass_SampleImpl1.java\"},{\"LineCoverageStatus\":{\"3\":0,\"4\":0,\"5\":0,\"8\":1,\"12\":1},\"FilePath\":\"AbstractClass_SampleImpl2.java\"},{\"LineCoverageStatus\":{\"2\":0,\"4\":0,\"5\":0},\"FilePath\":\"GenericClass.java\"},{\"LineCoverageStatus\":{\"2\":1,\"5\":0,\"7\":0,\"9\":0,\"10\":0,\"11\":0},\"FilePath\":\"Program.java\"},{\"LineCoverageStatus\":{\"4\":0,\"7\":0,\"12\":0,\"13\":0,\"15\":0,\"17\":0,\"20\":1,\"24\":0,\"25\":0,\"26\":0,\"28\":1,\"30\":1,\"34\":1},\"FilePath\":\"TestClass.java\"},{\"LineCoverageStatus\":{\"3\":1,\"5\":1,\"9\":1},\"FilePath\":\"C:\\\\temp\\\\test\\\\sub\\\\Sub.java\"},{\"LineCoverageStatus\":{\"3\":1,\"5\":1,\"9\":1},\"FilePath\":\"Sub.java\"}]")]
        public void WillGenerateCorrectFileCoverage(string[] coverageFiles, string result)
        {
            var parser = new ReportGeneratorParser();
            var fileCoverages = parser.GetFileCoverageInfos(new PublisherConfiguration() { CoverageFiles = coverageFiles });
            var json = JsonConvert.SerializeObject(fileCoverages);

            Assert.AreEqual(json, result);

            Assert.AreEqual(trace.Log.Trim(), @"
CodeCoveragePublisherTrace Information: 0 : ReportGeneratorParser.GetFileCoverageInfo: Generating coverage info from coverage files.
CodeCoveragePublisherTrace Information: 0 : ReportGeneratorParser.ParseCoverageFiles: Parsing coverage files.
CodeCoveragePublisherTrace Information: 0 : ReportGeneratorParser.CreateHTMLReportFromParserResult: Skipping creation of HTML report.
".Trim());
        }

        [TestMethod]
        [DataRow(new string[] { "SampleCoverage/Clover.xml" }, "{\"CoverageStats\":[{\"Label\":\"line\",\"Position\":4,\"Total\":11,\"Covered\":11,\"IsDeltaAvailable\":false,\"Delta\":0.0}],\"BuildPlatform\":\"\",\"BuildFlavor\":\"\"}")]
        [DataRow(new string[] { "SampleCoverage/Cobertura.xml" }, "{\"CoverageStats\":[{\"Label\":\"line\",\"Position\":4,\"Total\":36,\"Covered\":24,\"IsDeltaAvailable\":false,\"Delta\":0.0}],\"BuildPlatform\":\"\",\"BuildFlavor\":\"\"}")]
        [DataRow(new string[] { "SampleCoverage/Jacoco.xml" }, "{\"CoverageStats\":[{\"Label\":\"line\",\"Position\":4,\"Total\":38,\"Covered\":26,\"IsDeltaAvailable\":false,\"Delta\":0.0}],\"BuildPlatform\":\"\",\"BuildFlavor\":\"\"}")]
        [DataRow(new string[] { "SampleCoverage/Clover.xml", "SampleCoverage/Cobertura.xml", "SampleCoverage/Jacoco.xml" }, "{\"CoverageStats\":[{\"Label\":\"line\",\"Position\":4,\"Total\":85,\"Covered\":61,\"IsDeltaAvailable\":false,\"Delta\":0.0}],\"BuildPlatform\":\"\",\"BuildFlavor\":\"\"}")]
        public void WillGenerateCorrectCoverageSummary(string[] coverageFiles, string result)
        {
            var parser = new ReportGeneratorParser();
            var summary = parser.GetCoverageSummary(new PublisherConfiguration() { CoverageFiles = coverageFiles });
            var json = JsonConvert.SerializeObject(summary.CodeCoverageData);

            Assert.AreEqual(json, result);

            Assert.AreEqual(trace.Log.Trim(), @"
CodeCoveragePublisherTrace Information: 0 : ReportGeneratorParser.GetCoverageSummary: Generate coverage summary for the coverage files.
CodeCoveragePublisherTrace Information: 0 : ReportGeneratorParser.ParseCoverageFiles: Parsing coverage files.
CodeCoveragePublisherTrace Information: 0 : ReportGeneratorParser.CreateHTMLReportFromParserResult: Skipping creation of HTML report.

".Trim());
        }

        [TestMethod]
        public void WillReturnEmptyCoverageForNoInputFiles()
        {
            var parser = new ReportGeneratorParser();
            var fileCoverage = parser.GetFileCoverageInfos(new PublisherConfiguration());
            var summary = parser.GetCoverageSummary(new PublisherConfiguration());

            Assert.AreEqual(fileCoverage.Count, 0);
            Assert.AreEqual(summary.CodeCoverageData.CoverageStats.Count, 0);
<<<<<<< HEAD
=======

            Assert.AreEqual(trace.Log.Trim(), @"
CodeCoveragePublisherTrace Information: 0 : ReportGeneratorParser.GetFileCoverageInfo: Generating coverage info from coverage files.
CodeCoveragePublisherTrace Information: 0 : ReportGeneratorParser.GetFileCoverageInfos: No input received, generating empty coverage.
CodeCoveragePublisherTrace Information: 0 : ReportGeneratorParser.GetCoverageSummary: Generate coverage summary for the coverage files.
CodeCoveragePublisherTrace Information: 0 : ReportGeneratorParser.GetCoverageSummary: No input received, generating empty coverage.

".Trim());
>>>>>>> dd2262a4
        }

        [TestMethod]
        public void WillReturnEmptyCoverageForNonExistingFile()
        {
            var parser = new ReportGeneratorParser();
            var fileCoverage = parser.GetFileCoverageInfos(new PublisherConfiguration() { CoverageFiles = new string[] { "SampleCoverage/blabla.xml" } });
            var summary = parser.GetCoverageSummary(new PublisherConfiguration() { CoverageFiles = new string[] { "SampleCoverage/blabla.xml" } });

            Assert.AreEqual(fileCoverage.Count, 0);
            Assert.AreEqual(summary.CodeCoverageData.CoverageStats[0].Total, 0);

            Assert.AreEqual(trace.Log.Trim(), @"
CodeCoveragePublisherTrace Information: 0 : ReportGeneratorParser.GetFileCoverageInfo: Generating coverage info from coverage files.
CodeCoveragePublisherTrace Information: 0 : ReportGeneratorParser.ParseCoverageFiles: Parsing coverage files.
CodeCoveragePublisherTrace Information: 0 : ReportGeneratorParser.CreateHTMLReportFromParserResult: Skipping creation of HTML report.
CodeCoveragePublisherTrace Information: 0 : ReportGeneratorParser.GetCoverageSummary: Generate coverage summary for the coverage files.
CodeCoveragePublisherTrace Information: 0 : ReportGeneratorParser.ParseCoverageFiles: Parsing coverage files.
CodeCoveragePublisherTrace Information: 0 : ReportGeneratorParser.CreateHTMLReportFromParserResult: Skipping creation of HTML report.

".Trim());
        }

        [TestMethod]
        [DataRow(new string[] { "SampleCoverage/Clover.xml" })]
        [DataRow(new string[] { "SampleCoverage/Cobertura.xml" })]
        [DataRow(new string[] { "SampleCoverage/Jacoco.xml" })]
        [DataRow(new string[] { "SampleCoverage/Clover.xml", "SampleCoverage/Cobertura.xml", "SampleCoverage/Jacoco.xml" })]
        public void WillGenerateHTMLReport(string[] xmlFiles)
        {
            var tempDir1 = Path.Combine(Path.GetTempPath(), Guid.NewGuid().ToString());
            var tempDir2 = Path.Combine(Path.GetTempPath(), Guid.NewGuid().ToString());

            Directory.CreateDirectory(tempDir1);
            Directory.CreateDirectory(tempDir2);

            var parser = new ReportGeneratorParser();

            parser.GetFileCoverageInfos(new PublisherConfiguration()
            {
                CoverageFiles = xmlFiles,
                ReportDirectory = tempDir1
            });

            parser.GetCoverageSummary(new PublisherConfiguration()
            {
                CoverageFiles = xmlFiles,
                ReportDirectory = tempDir2
            });

            Assert.IsTrue(Directory.EnumerateFiles(tempDir1).Count() > 0);
            Assert.IsTrue(Directory.EnumerateFiles(tempDir2).Count() > 0);
            
            //cleanup
            Directory.Delete(tempDir1, true);
            Directory.Delete(tempDir2, true);

            Assert.AreEqual(trace.Log.Trim(), @"
CodeCoveragePublisherTrace Information: 0 : ReportGeneratorParser.GetFileCoverageInfo: Generating coverage info from coverage files.
CodeCoveragePublisherTrace Information: 0 : ReportGeneratorParser.ParseCoverageFiles: Parsing coverage files.
CodeCoveragePublisherTrace Information: 0 : ReportGeneratorParser.CreateHTMLReportFromParserResult: Creating HTML report.
CodeCoveragePublisherTrace Information: 0 : ReportGeneratorParser.GetCoverageSummary: Generate coverage summary for the coverage files.
CodeCoveragePublisherTrace Information: 0 : ReportGeneratorParser.ParseCoverageFiles: Parsing coverage files.
CodeCoveragePublisherTrace Information: 0 : ReportGeneratorParser.CreateHTMLReportFromParserResult: Creating HTML report.

".Trim());
        }

        [TestMethod]
        [DataRow(new string[] { "SampleCoverage/Clover.xml" })]
        [DataRow(new string[] { "SampleCoverage/Cobertura.xml" })]
        [DataRow(new string[] { "SampleCoverage/Jacoco.xml" })]
        [DataRow(new string[] { "SampleCoverage/Clover.xml", "SampleCoverage/Cobertura.xml", "SampleCoverage/Jacoco.xml" })]
        public void WillGenerateHTMLReport(string[] xmlFiles)
        {
            var tempDir1 = Path.Combine(Path.GetTempPath(), Guid.NewGuid().ToString());
            var tempDir2 = Path.Combine(Path.GetTempPath(), Guid.NewGuid().ToString());

            Directory.CreateDirectory(tempDir1);
            Directory.CreateDirectory(tempDir2);

            var parser = new ReportGeneratorParser();

            parser.GetFileCoverageInfos(new PublisherConfiguration()
            {
                CoverageFiles = xmlFiles,
                ReportDirectory = tempDir1
            });

            parser.GetCoverageSummary(new PublisherConfiguration()
            {
                CoverageFiles = xmlFiles,
                ReportDirectory = tempDir2
            });

            Assert.IsTrue(Directory.EnumerateFiles(tempDir1).Count() > 0);
            Assert.IsTrue(Directory.EnumerateFiles(tempDir2).Count() > 0);
            
            //cleanup
            Directory.Delete(tempDir1, true);
            Directory.Delete(tempDir2, true);
        }
    }
}<|MERGE_RESOLUTION|>--- conflicted
+++ resolved
@@ -1,10 +1,7 @@
 using System;
 using System.IO;
 using System.Linq;
-<<<<<<< HEAD
-=======
 using Microsoft.Azure.Pipelines.CoveragePublisher;
->>>>>>> dd2262a4
 using Microsoft.Azure.Pipelines.CoveragePublisher.Model;
 using Microsoft.Azure.Pipelines.CoveragePublisher.Parsers;
 using Microsoft.VisualStudio.TestTools.UnitTesting;
@@ -74,8 +71,6 @@
 
             Assert.AreEqual(fileCoverage.Count, 0);
             Assert.AreEqual(summary.CodeCoverageData.CoverageStats.Count, 0);
-<<<<<<< HEAD
-=======
 
             Assert.AreEqual(trace.Log.Trim(), @"
 CodeCoveragePublisherTrace Information: 0 : ReportGeneratorParser.GetFileCoverageInfo: Generating coverage info from coverage files.
@@ -84,7 +79,6 @@
 CodeCoveragePublisherTrace Information: 0 : ReportGeneratorParser.GetCoverageSummary: No input received, generating empty coverage.
 
 ".Trim());
->>>>>>> dd2262a4
         }
 
         [TestMethod]
@@ -152,40 +146,5 @@
 
 ".Trim());
         }
-
-        [TestMethod]
-        [DataRow(new string[] { "SampleCoverage/Clover.xml" })]
-        [DataRow(new string[] { "SampleCoverage/Cobertura.xml" })]
-        [DataRow(new string[] { "SampleCoverage/Jacoco.xml" })]
-        [DataRow(new string[] { "SampleCoverage/Clover.xml", "SampleCoverage/Cobertura.xml", "SampleCoverage/Jacoco.xml" })]
-        public void WillGenerateHTMLReport(string[] xmlFiles)
-        {
-            var tempDir1 = Path.Combine(Path.GetTempPath(), Guid.NewGuid().ToString());
-            var tempDir2 = Path.Combine(Path.GetTempPath(), Guid.NewGuid().ToString());
-
-            Directory.CreateDirectory(tempDir1);
-            Directory.CreateDirectory(tempDir2);
-
-            var parser = new ReportGeneratorParser();
-
-            parser.GetFileCoverageInfos(new PublisherConfiguration()
-            {
-                CoverageFiles = xmlFiles,
-                ReportDirectory = tempDir1
-            });
-
-            parser.GetCoverageSummary(new PublisherConfiguration()
-            {
-                CoverageFiles = xmlFiles,
-                ReportDirectory = tempDir2
-            });
-
-            Assert.IsTrue(Directory.EnumerateFiles(tempDir1).Count() > 0);
-            Assert.IsTrue(Directory.EnumerateFiles(tempDir2).Count() > 0);
-            
-            //cleanup
-            Directory.Delete(tempDir1, true);
-            Directory.Delete(tempDir2, true);
-        }
     }
 }