--- conflicted
+++ resolved
@@ -42,26 +42,17 @@
                         "}";
                     });
 
-<<<<<<< HEAD
-                    var supportsFileCoverageJson = _publisher.IsFileCoverageJsonSupported();
-=======
+
                     var uploadNativeCoverageFilesToLogStore = _publisher.IsUploadNativeFilesToTCMSupported();
                     _telemetry.AddOrUpdate("uploadNativeCoverageFilesToLogStore", uploadNativeCoverageFilesToLogStore.ToString());
->>>>>>> 93054d96
 
                     // Upload native coverage files to TCM
                     TraceLogger.Debug("Publishing native coverage files is supported.");
 
-<<<<<<< HEAD
                     await _publisher.PublishNativeCoverageFiles(config.CoverageFiles, token);
                     
-                    if (supportsFileCoverageJson)
-                    {
-                        var fileCoverage = parser.GetFileCoverageInfos();
-=======
-                        await _publisher.PublishNativeCoverageFiles(config.CoverageFiles, token);
-                    }
->>>>>>> 93054d96
+                    await _publisher.PublishNativeCoverageFiles(config.CoverageFiles, token);
+                    
 
                     var fileCoverage = parser.GetFileCoverageInfos();
 
