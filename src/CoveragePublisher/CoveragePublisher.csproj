﻿<Project Sdk="Microsoft.NET.Sdk">

  <PropertyGroup>
    <OutputType>library</OutputType>
    <TargetFrameworks>net7.0;net462</TargetFrameworks>
    <RootNamespace>Microsoft.Azure.Pipelines.CoveragePublisher</RootNamespace>
    <AssemblyName>Microsoft.Azure.Pipelines.CoveragePublisher</AssemblyName>
    <CopyLocalLockFileAssemblies>true</CopyLocalLockFileAssemblies>
  </PropertyGroup>

  <ItemGroup>
    <PackageReference Include="CommandLineParser" Version="2.9.1" />
    <PackageReference Include="Microsoft.TeamFoundationServer.Client" Version="16.199.0-preview" />
    <PackageReference Include="Microsoft.TeamFoundation.PublishTestResults" Version="16.199.0-preview" />
    <PackageReference Include="ReportGenerator.Core" Version="5.1.19" />
    <PackageReference Include="System.Net.NameResolution" Version="4.3.0" />
<<<<<<< HEAD
    <PackageReference Include="Microsoft.CodeCoverage" Version="17.8.0" />
    <PackageReference Include="Microsoft.CodeCoverage.IO" Version="17.7.0" />
    <PackageReference Include="Serilog" />
=======
    <PackageReference Include="Newtonsoft.Json" Version="13.0.1" />
    <PackageReference Include="System.Private.Uri" Version="4.3.2" />
>>>>>>> 70cdde3d
  </ItemGroup>

  <ItemGroup>
    <Compile Update="Parsers\Resources.Designer.cs">
      <DesignTime>True</DesignTime>
      <AutoGen>True</AutoGen>
      <DependentUpon>Resources.resx</DependentUpon>
    </Compile>
    <Compile Update="Publishers\AzurePipelines\Resources.Designer.cs">
      <DesignTime>True</DesignTime>
      <AutoGen>True</AutoGen>
      <DependentUpon>Resources.resx</DependentUpon>
    </Compile>
    <Compile Update="Resources.Designer.cs">
      <DesignTime>True</DesignTime>
      <AutoGen>True</AutoGen>
      <DependentUpon>Resources.resx</DependentUpon>
    </Compile>
  </ItemGroup>

  <ItemGroup>
    <EmbeddedResource Update="Parsers\Resources.resx">
      <Generator>ResXFileCodeGenerator</Generator>
      <LastGenOutput>Resources.Designer.cs</LastGenOutput>
    </EmbeddedResource>
    <EmbeddedResource Update="Publishers\AzurePipelines\Resources.resx">
      <Generator>ResXFileCodeGenerator</Generator>
      <LastGenOutput>Resources.Designer.cs</LastGenOutput>
    </EmbeddedResource>
    <EmbeddedResource Update="Resources.resx">
      <Generator>ResXFileCodeGenerator</Generator>
      <LastGenOutput>Resources.Designer.cs</LastGenOutput>
    </EmbeddedResource>
  </ItemGroup>

</Project><|MERGE_RESOLUTION|>--- conflicted
+++ resolved
@@ -14,14 +14,6 @@
     <PackageReference Include="Microsoft.TeamFoundation.PublishTestResults" Version="16.199.0-preview" />
     <PackageReference Include="ReportGenerator.Core" Version="5.1.19" />
     <PackageReference Include="System.Net.NameResolution" Version="4.3.0" />
-<<<<<<< HEAD
-    <PackageReference Include="Microsoft.CodeCoverage" Version="17.8.0" />
-    <PackageReference Include="Microsoft.CodeCoverage.IO" Version="17.7.0" />
-    <PackageReference Include="Serilog" />
-=======
-    <PackageReference Include="Newtonsoft.Json" Version="13.0.1" />
-    <PackageReference Include="System.Private.Uri" Version="4.3.2" />
->>>>>>> 70cdde3d
   </ItemGroup>
 
   <ItemGroup>
