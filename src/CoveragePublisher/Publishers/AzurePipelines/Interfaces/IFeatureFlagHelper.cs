﻿using Microsoft.Azure.Pipelines.CoveragePublisher.Model;

namespace Microsoft.Azure.Pipelines.CoveragePublisher.Publishers.AzurePipelines
{
    /// <summary>
    /// Gets feature flag state.
    /// </summary>
    /// <param name="featureAvailabilityHttpClient"><see cref="FeatureAvailabilityHttpClient"/>.</param>
    /// <param name="FFName">Feature flag name.</param>
    /// <param name="logger"><see cref="ILogger"/>.</param>
    /// <returns>Feature flag state.</returns>
    public interface IFeatureFlagHelper
    {
<<<<<<< HEAD
        bool GetFeatureFlagState(string FFName, ILogger logger, bool isTcmFeature);
=======
        bool GetFeatureFlagState(string featureFlagName, ILogger logger);
>>>>>>> ab780ba1
    }
}<|MERGE_RESOLUTION|>--- conflicted
+++ resolved
@@ -11,10 +11,6 @@
     /// <returns>Feature flag state.</returns>
     public interface IFeatureFlagHelper
     {
-<<<<<<< HEAD
-        bool GetFeatureFlagState(string FFName, ILogger logger, bool isTcmFeature);
-=======
-        bool GetFeatureFlagState(string featureFlagName, ILogger logger);
->>>>>>> ab780ba1
+        bool GetFeatureFlagState(string featureFlagName, ILogger logger, bool isTcmFeature);
     }
 }