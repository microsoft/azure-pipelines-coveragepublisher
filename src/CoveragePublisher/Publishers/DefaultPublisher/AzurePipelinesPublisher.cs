--- conflicted
+++ resolved
@@ -172,9 +172,6 @@
         {
             return _featureFlagHelper.GetFeatureFlagState(Constants.FeatureFlags.UploadNativeCoverageFilesToLogStore, true);
         }
-
-<<<<<<< HEAD
-=======
         public async Task PublishNativeCoverageFiles(IList<string> nativeCoverageFiles, CancellationToken cancellationToken)
         {
             if (nativeCoverageFiles == null || nativeCoverageFiles.Count == 0)
@@ -229,8 +226,7 @@
 
             return logType;
         }
-        
->>>>>>> f63e84d7
+
         private VssConnection GetVssConnection()
         {
             var proxy = VssProxyHelper.GetProxy();
