--- conflicted
+++ resolved
@@ -38,11 +38,7 @@
         /// <summary>
         /// Gets the timeout for coverage publisher.
         /// </summary>
-<<<<<<< HEAD
-        virtual public uint TimeoutSeconds { get; set; }
-=======
         virtual public int TimeoutInSeconds { get; set; }
->>>>>>> 8ab8b63c
 
         /// <summary>
         /// Gets the configuration for whether telemetry is disabled.
