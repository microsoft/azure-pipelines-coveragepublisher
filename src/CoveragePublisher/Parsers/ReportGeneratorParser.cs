﻿// Copyright (c) Microsoft Corporation. All rights reserved.
// Licensed under the MIT license. See LICENSE file in the project root for full license information.

using Microsoft.Azure.Pipelines.CoveragePublisher.Model;
using Palmmedia.ReportGenerator.Core;
using Palmmedia.ReportGenerator.Core.CodeAnalysis;
using Palmmedia.ReportGenerator.Core.Parser;
using Palmmedia.ReportGenerator.Core.Parser.Filtering;
using System;
using System.Collections.Generic;
using System.Collections.ObjectModel;
using System.IO;

namespace Microsoft.Azure.Pipelines.CoveragePublisher.Parsers
{
    // Will use ReportGenerator to parse xml files and generate IList<FileCoverageInfo>
    internal class ReportGeneratorParser: ICoverageParser
    {
        public List<FileCoverageInfo> GetFileCoverageInfos(PublisherConfiguration config)
        {
<<<<<<< HEAD
=======
            TraceLogger.Instance.Info("ReportGeneratorParser.GetFileCoverageInfo: Generating coverage info from coverage files.");
>>>>>>> dd2262a4
            List<FileCoverageInfo> fileCoverages = new List<FileCoverageInfo>();

            if (config.CoverageFiles == null)
            {
<<<<<<< HEAD
=======
                TraceLogger.Instance.Info("ReportGeneratorParser.GetFileCoverageInfos: No input received, generating empty coverage.");
>>>>>>> dd2262a4
                return fileCoverages;
            }

            var parserResult = ParseCoverageFiles(new List<string>(config.CoverageFiles));


            foreach (var assembly in parserResult.Assemblies)
            {
                foreach (var @class in assembly.Classes)
                {
                    foreach (var file in @class.Files)
                    {
                        FileCoverageInfo resultFileCoverageInfo = new FileCoverageInfo { FilePath = file.Path, LineCoverageStatus = new Dictionary<uint, CoverageStatus>() };
                        int lineNumber = 0;

                        foreach (var line in file.LineCoverage)
                        {
                            if (line != -1 && lineNumber != 0)
                            {
                                resultFileCoverageInfo.LineCoverageStatus.Add((uint)lineNumber, line == 0 ? CoverageStatus.NotCovered : CoverageStatus.Covered);
                            }
                            ++lineNumber;
                        }

                        fileCoverages.Add(resultFileCoverageInfo);
                    }
                }
            }

<<<<<<< HEAD
            this.CreateHTMLReport(parserResult, config.ReportDirectory, config.SourceDirectories);
=======
            CreateHTMLReportFromParserResult(parserResult, config, config.SourceDirectories);
>>>>>>> dd2262a4

            return fileCoverages;
        }

        public CoverageSummary GetCoverageSummary(PublisherConfiguration config)
        {
<<<<<<< HEAD
=======
            TraceLogger.Instance.Info("ReportGeneratorParser.GetCoverageSummary: Generate coverage summary for the coverage files.");

>>>>>>> dd2262a4
            var summary = new CoverageSummary();

            if(config.CoverageFiles == null)
            {
<<<<<<< HEAD
=======
                TraceLogger.Instance.Info("ReportGeneratorParser.GetCoverageSummary: No input received, generating empty coverage.");
>>>>>>> dd2262a4
                return summary;
            }

            var parserResult = ParseCoverageFiles(new List<string>(config.CoverageFiles));

            int totalLines = 0;
            int coveredLines = 0;

            foreach (var assembly in parserResult.Assemblies)
            {
                foreach (var @class in assembly.Classes)
                {
                    foreach (var file in @class.Files)
                    {
                        totalLines += file.CoverableLines;
                        coveredLines += file.CoveredLines;
                    }
                }
            }

            summary.AddCoverageStatistics("line", totalLines, coveredLines, CoverageSummary.Priority.Line);

<<<<<<< HEAD
            this.CreateHTMLReport(parserResult, config.ReportDirectory, config.SourceDirectories);
=======
            this.CreateHTMLReportFromParserResult(parserResult, config, config.SourceDirectories);
>>>>>>> dd2262a4

            return summary;
        }

        private ParserResult ParseCoverageFiles(List<string> coverageFiles)
        {
            TraceLogger.Instance.Info("ReportGeneratorParser.ParseCoverageFiles: Parsing coverage files.");

            CoverageReportParser parser = new CoverageReportParser(1, new string[] { }, new DefaultFilter(new string[] { }),
                new DefaultFilter(new string[] { }),
                new DefaultFilter(new string[] { }));

            ReadOnlyCollection<string> collection = new ReadOnlyCollection<string>(coverageFiles);
            return parser.ParseFiles(collection);
        }

<<<<<<< HEAD
        private bool CreateHTMLReport(ParserResult parserResult, string reportDirectory, string sourceDirectories)
        {
            if (!string.IsNullOrEmpty(reportDirectory) && Directory.Exists(reportDirectory))
            {
                try
                {
                    var config = new ReportConfigurationBuilder().Create(new Dictionary<string, string>() {
                        { "targetdir", reportDirectory },
                        { "sourcedirs", string.IsNullOrEmpty(sourceDirectories) ? "" : sourceDirectories },
                        { "reporttypes", "HtmlInline_AzurePipelines" }
                    });


                    var generator = new Generator();

                    generator.GenerateReport(config, new Settings(), new RiskHotspotsAnalysisThresholds(), parserResult);
                }
                catch(Exception e)
                {
                    //TODO: log exception
                    return false;
                }

                return true;

            }

=======
        private bool CreateHTMLReportFromParserResult(ParserResult parserResult, PublisherConfiguration config, string sourceDirectories)
        {
            if (config.GenerateHTMLReport && Directory.Exists(config.ReportDirectory))
            {
                TraceLogger.Instance.Info("ReportGeneratorParser.CreateHTMLReportFromParserResult: Creating HTML report.");

                try
                {
                    var reportGeneratorConfig = new ReportConfigurationBuilder().Create(new Dictionary<string, string>() {
                        { "targetdir", config.ReportDirectory },
                        { "sourcedirs", string.IsNullOrEmpty(sourceDirectories) ? "" : sourceDirectories },
                        { "reporttypes", "HtmlInline_AzurePipelines" }
                    });


                    var generator = new Generator();

                    generator.GenerateReport(reportGeneratorConfig, new Settings(), new RiskHotspotsAnalysisThresholds(), parserResult);
                }
                catch(Exception e)
                {
                    TraceLogger.Instance.Error(string.Format("ReportGeneratorParser.CreateHTMLReportFromParserResult: Error while generating HTML report, Error: {0}", e));
                    return false;
                }

                return true;

            }
            else
            {
                TraceLogger.Instance.Info("ReportGeneratorParser.CreateHTMLReportFromParserResult: Skipping creation of HTML report.");
            }

>>>>>>> dd2262a4
            return false;
        }
    }
}<|MERGE_RESOLUTION|>--- conflicted
+++ resolved
@@ -18,18 +18,12 @@
     {
         public List<FileCoverageInfo> GetFileCoverageInfos(PublisherConfiguration config)
         {
-<<<<<<< HEAD
-=======
             TraceLogger.Instance.Info("ReportGeneratorParser.GetFileCoverageInfo: Generating coverage info from coverage files.");
->>>>>>> dd2262a4
             List<FileCoverageInfo> fileCoverages = new List<FileCoverageInfo>();
 
             if (config.CoverageFiles == null)
             {
-<<<<<<< HEAD
-=======
                 TraceLogger.Instance.Info("ReportGeneratorParser.GetFileCoverageInfos: No input received, generating empty coverage.");
->>>>>>> dd2262a4
                 return fileCoverages;
             }
 
@@ -59,30 +53,20 @@
                 }
             }
 
-<<<<<<< HEAD
-            this.CreateHTMLReport(parserResult, config.ReportDirectory, config.SourceDirectories);
-=======
             CreateHTMLReportFromParserResult(parserResult, config, config.SourceDirectories);
->>>>>>> dd2262a4
 
             return fileCoverages;
         }
 
         public CoverageSummary GetCoverageSummary(PublisherConfiguration config)
         {
-<<<<<<< HEAD
-=======
             TraceLogger.Instance.Info("ReportGeneratorParser.GetCoverageSummary: Generate coverage summary for the coverage files.");
 
->>>>>>> dd2262a4
             var summary = new CoverageSummary();
 
             if(config.CoverageFiles == null)
             {
-<<<<<<< HEAD
-=======
                 TraceLogger.Instance.Info("ReportGeneratorParser.GetCoverageSummary: No input received, generating empty coverage.");
->>>>>>> dd2262a4
                 return summary;
             }
 
@@ -105,11 +89,7 @@
 
             summary.AddCoverageStatistics("line", totalLines, coveredLines, CoverageSummary.Priority.Line);
 
-<<<<<<< HEAD
-            this.CreateHTMLReport(parserResult, config.ReportDirectory, config.SourceDirectories);
-=======
             this.CreateHTMLReportFromParserResult(parserResult, config, config.SourceDirectories);
->>>>>>> dd2262a4
 
             return summary;
         }
@@ -126,35 +106,6 @@
             return parser.ParseFiles(collection);
         }
 
-<<<<<<< HEAD
-        private bool CreateHTMLReport(ParserResult parserResult, string reportDirectory, string sourceDirectories)
-        {
-            if (!string.IsNullOrEmpty(reportDirectory) && Directory.Exists(reportDirectory))
-            {
-                try
-                {
-                    var config = new ReportConfigurationBuilder().Create(new Dictionary<string, string>() {
-                        { "targetdir", reportDirectory },
-                        { "sourcedirs", string.IsNullOrEmpty(sourceDirectories) ? "" : sourceDirectories },
-                        { "reporttypes", "HtmlInline_AzurePipelines" }
-                    });
-
-
-                    var generator = new Generator();
-
-                    generator.GenerateReport(config, new Settings(), new RiskHotspotsAnalysisThresholds(), parserResult);
-                }
-                catch(Exception e)
-                {
-                    //TODO: log exception
-                    return false;
-                }
-
-                return true;
-
-            }
-
-=======
         private bool CreateHTMLReportFromParserResult(ParserResult parserResult, PublisherConfiguration config, string sourceDirectories)
         {
             if (config.GenerateHTMLReport && Directory.Exists(config.ReportDirectory))
@@ -188,7 +139,6 @@
                 TraceLogger.Instance.Info("ReportGeneratorParser.CreateHTMLReportFromParserResult: Skipping creation of HTML report.");
             }
 
->>>>>>> dd2262a4
             return false;
         }
     }
