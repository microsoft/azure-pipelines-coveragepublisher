﻿// Copyright (c) Microsoft Corporation. All rights reserved.
// Licensed under the MIT license. See LICENSE file in the project root for full license information.

using System;
using System.Collections.Generic;
using System.Threading;
using System.Threading.Tasks;
using Microsoft.Azure.Pipelines.CoveragePublisher;
using Microsoft.Azure.Pipelines.CoveragePublisher.Model;
using Microsoft.Azure.Pipelines.CoveragePublisher.Parsers;
using Microsoft.VisualStudio.TestTools.UnitTesting;
using Moq;

namespace CoveragePublisher.Tests
{
    [TestClass]
    public class CoverageProcessorTests
    {
        private Mock<ICoveragePublisher> _mockPublisher = new Mock<ICoveragePublisher>();
        private PublisherConfiguration _config = new PublisherConfiguration() { ReportDirectory = "directory" };
        private Mock<Parser> _mockParser;
        private Mock<ITelemetryDataCollector> _mockTelemetryDataCollector = new Mock<ITelemetryDataCollector>();

        [TestInitialize]
        public void TestInitialize()
        {
            _mockParser = new Mock<Parser>(_config, _mockTelemetryDataCollector.Object);

            _mockPublisher.Setup(x => x.PublishCoverageSummary(It.IsAny<CoverageSummary>(), It.IsAny<CancellationToken>())).Returns(Task.CompletedTask);
            _mockPublisher.Setup(x => x.PublishNativeCoverageFiles(It.IsAny<IList<string>>(), It.IsAny<CancellationToken>())).Returns(Task.CompletedTask);
            _mockPublisher.Setup(x => x.PublishFileCoverage(It.IsAny<IList<FileCoverageInfo>>(), It.IsAny<CancellationToken>())).Returns(Task.CompletedTask);
            _mockPublisher.Setup(x => x.PublishHTMLReport(It.IsAny<string>(), It.IsAny<CancellationToken>())).Returns(Task.CompletedTask);
        }

        [TestMethod]
        public void ParseAndPublishCoverageWillPublishSummary()
        {
            var token = new CancellationToken();
            var processor = new CoverageProcessor(_mockPublisher.Object, _mockTelemetryDataCollector.Object);
            var summary = new CoverageSummary();

            summary.AddCoverageStatistics("", 0, 0, CoverageSummary.Priority.Class);

            _mockPublisher.Setup(x => x.IsFileCoverageJsonSupported()).Returns(false);
            _mockParser.Setup(x => x.GetCoverageSummary()).Returns(summary);
            
            processor.ParseAndPublishCoverage(_config, token, _mockParser.Object).Wait();

            _mockPublisher.Verify(x => x.PublishCoverageSummary(
                It.Is<CoverageSummary>(a => a == summary),
                It.Is<CancellationToken>(b => b == token)));
        }

        [TestMethod]
        public void WillNotPublishFileCoverageIfCountIsZero()
        {
            var token = new CancellationToken();
            var processor = new CoverageProcessor(_mockPublisher.Object, _mockTelemetryDataCollector.Object);
            var coverage = new List<FileCoverageInfo>();

            _mockPublisher.Setup(x => x.IsFileCoverageJsonSupported()).Returns(true);
            _mockParser.Setup(x => x.GetFileCoverageInfos()).Returns(coverage);

            processor.ParseAndPublishCoverage(_config, token, _mockParser.Object).Wait();

            _mockPublisher.Verify(x => x.PublishFileCoverage(
                It.Is<List<FileCoverageInfo>>(a => a == coverage),
                It.Is<CancellationToken>(b => b == token)), Times.Never);
        }

        [TestMethod]
        public void WillCatchAndReportExceptions()
        {
            var logger = new TestLogger();
            TraceLogger.Initialize(logger);

            var token = new CancellationToken();
            var processor = new CoverageProcessor(_mockPublisher.Object, _mockTelemetryDataCollector.Object);
            var coverage = new List<FileCoverageInfo>();

            _mockPublisher.Setup(x => x.IsFileCoverageJsonSupported()).Returns(true);
            _mockParser.Setup(x => x.GetFileCoverageInfos()).Throws(new ParsingException("message", new Exception("error")));

            processor.ParseAndPublishCoverage(_config, token, _mockParser.Object).Wait();

            Assert.IsTrue(logger.Log.Contains("error: message System.Exception: error"));

            logger.Log = "";

            _mockParser.Setup(x => x.GetFileCoverageInfos()).Throws(new Exception("error"));

            processor.ParseAndPublishCoverage(_config, token, _mockParser.Object).Wait();

            Assert.IsTrue(logger.Log.Contains("error: An error occured while publishing coverage files. System.Exception: error"));
        }

        [TestMethod]
<<<<<<< HEAD
        public void PublishNativeCoverageFiles()
        {
            // Arrange
            var logger = new TestLogger();
            TraceLogger.Initialize(logger);

            var token = new CancellationToken();
            var processor = new CoverageProcessor(_mockPublisher.Object, _mockTelemetryDataCollector.Object);
            var nativeCoverageFiles = new List<string>();
            var coverage = new List<FileCoverageInfo>
            {
                new FileCoverageInfo()
            };

            _mockPublisher.Setup(x => x.IsFileCoverageJsonSupported()).Returns(true);
            _mockPublisher.Setup(x => x.IsUploadNativeFilesToTCMSupported()).Returns(true);
            _mockParser.Setup(x => x.GetFileCoverageInfos()).Returns(coverage);

            _mockPublisher.Verify(x => x.PublishNativeCoverageFiles(
                It.Is<List<string>>( a=> a == nativeCoverageFiles),
                It.Is<CancellationToken>(b => b == token)), Times.Never);

            // Act
            processor.ParseAndPublishCoverage(_config, token, _mockParser.Object).Wait();

            // Assert
            Assert.IsTrue(logger.Log.Contains("Publishing native coverage files is supported."));
=======
        public void ParseAndPublishCoverageWillPublishFileAndCodeCoverageSummary()
        {
            var token = new CancellationToken();
            var processor = new CoverageProcessor(_mockPublisher.Object, _mockTelemetryDataCollector.Object);
            var coverage = new List<FileCoverageInfo>();
            coverage.Add(new FileCoverageInfo());

            var summary = new CoverageSummary();

            summary.AddCoverageStatistics("", 3, 3, CoverageSummary.Priority.Class);

            _mockPublisher.Setup(x => x.IsFileCoverageJsonSupported()).Returns(false);
            _mockParser.Setup(x => x.GetCoverageSummary()).Returns(summary);
            
            _mockPublisher.Setup(x => x.IsFileCoverageJsonSupported()).Returns(true);
            _mockParser.Setup(x => x.GetFileCoverageInfos()).Returns(coverage);
            
            processor.ParseAndPublishCoverage(_config, token, _mockParser.Object).Wait();

            _mockPublisher.Verify(x => x.PublishCoverageSummary(
                It.Is<CoverageSummary>(a => a == summary),
                It.Is<CancellationToken>(b => b == token)));

            _mockPublisher.Verify(x => x.PublishFileCoverage(
                It.Is<List<FileCoverageInfo>>(a => a == coverage),
                It.Is<CancellationToken>(b => b == token)));
        }

        [TestMethod]
        public void WillNotPublishCoverageSummaryIfDataIsNotNull()
        {
            var token = new CancellationToken();
            var processor = new CoverageProcessor(_mockPublisher.Object, _mockTelemetryDataCollector.Object);
            var summary = new CoverageSummary();

            summary.AddCoverageStatistics("", 0, 0, CoverageSummary.Priority.Class);

            _mockPublisher.Setup(x => x.IsFileCoverageJsonSupported()).Returns(false);
            _mockParser.Setup(x => x.GetCoverageSummary()).Returns(summary);
            
            processor.ParseAndPublishCoverage(_config, token, _mockParser.Object).Wait();

            _mockPublisher.Verify(x => x.PublishCoverageSummary(
                It.Is<CoverageSummary>(a => a == summary),
                It.Is<CancellationToken>(b => b == token)));

           Assert.IsNotNull(summary.CodeCoverageData);
>>>>>>> 1e442b65
        }
    }
}<|MERGE_RESOLUTION|>--- conflicted
+++ resolved
@@ -95,7 +95,7 @@
         }
 
         [TestMethod]
-<<<<<<< HEAD
+
         public void PublishNativeCoverageFiles()
         {
             // Arrange
@@ -115,7 +115,7 @@
             _mockParser.Setup(x => x.GetFileCoverageInfos()).Returns(coverage);
 
             _mockPublisher.Verify(x => x.PublishNativeCoverageFiles(
-                It.Is<List<string>>( a=> a == nativeCoverageFiles),
+                It.Is<List<string>>(a => a == nativeCoverageFiles),
                 It.Is<CancellationToken>(b => b == token)), Times.Never);
 
             // Act
@@ -123,7 +123,7 @@
 
             // Assert
             Assert.IsTrue(logger.Log.Contains("Publishing native coverage files is supported."));
-=======
+        }
         public void ParseAndPublishCoverageWillPublishFileAndCodeCoverageSummary()
         {
             var token = new CancellationToken();
@@ -171,7 +171,6 @@
                 It.Is<CancellationToken>(b => b == token)));
 
            Assert.IsNotNull(summary.CodeCoverageData);
->>>>>>> 1e442b65
         }
     }
 }